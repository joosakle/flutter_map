name: flutter_map
description: A flutter implementation of Leaflet
version: 0.0.4
authors:
- John Ryan <john.p.ryan4@gmail.com>
homepage: https://github.com/apptreesoftware/flutter_map

environment:
  sdk: ">=1.8.0 <2.0.0"

dependencies:
  flutter:
    sdk: flutter
  latlong: ^0.4.0
  tuple: ^1.0.0
<<<<<<< HEAD
  quiver: ^0.29.0
=======
  quiver: ^0.28.0
  transparent_image: ^0.1.0
>>>>>>> 72fc70db
<|MERGE_RESOLUTION|>--- conflicted
+++ resolved
@@ -13,9 +13,5 @@
     sdk: flutter
   latlong: ^0.4.0
   tuple: ^1.0.0
-<<<<<<< HEAD
   quiver: ^0.29.0
-=======
-  quiver: ^0.28.0
-  transparent_image: ^0.1.0
->>>>>>> 72fc70db
+  transparent_image: ^0.1.0